use actix_service::Service;
use actix_web::{test, web, HttpResponse, http::StatusCode, App, error};
use actix_web_validator::ValidatedQuery;
use validator::Validate;
use validator_derive::Validate;
use serde_derive::Deserialize;

#[derive(Debug, Validate, Deserialize, PartialEq)]
struct QueryParams {
    #[validate(range(min = 8, max = 28))]
    id: u8,
}

fn test_handler(_query: ValidatedQuery<QueryParams>) -> HttpResponse {
    HttpResponse::Ok().finish()
}

#[test]
fn test_query_validation() {
    let mut app = test::init_service(
        App::new()
            .service(web::resource("/test").to(test_handler))
    );

    // Test 400 status
    let req = test::TestRequest::with_uri("/test?id=42").to_request();
    let resp = test::block_on(app.call(req)).unwrap();
    assert_eq!(resp.status(), StatusCode::BAD_REQUEST);

    // Test 200 status
    let req = test::TestRequest::with_uri("/test?id=28").to_request();
    let resp = test::block_on(app.call(req)).unwrap();
    assert_eq!(resp.status(), StatusCode::OK);
}

#[test]
fn test_custom_validation_error() {
    let mut app = test::init_service(
        App::new()
            .data(actix_web_validator::QueryConfig::default()
                .error_handler(|err, _req| {
                    error::InternalError::from_response(
                        err, HttpResponse::Conflict().finish()).into()
                }))
            .service(web::resource("/test").to(test_handler))
    );

    let req = test::TestRequest::with_uri("/test?id=42").to_request();
    let resp = test::block_on(app.call(req)).unwrap();
    assert_eq!(resp.status(), StatusCode::CONFLICT);
}

#[test]
<<<<<<< HEAD
fn test_deref_validated_query() {
    let mut app = test::init_service(
        App::new()
            .service(web::resource("/test")
                .to(|query: ValidatedQuery<QueryParams>| {
                    assert_eq!(query.id, 28);
                    HttpResponse::Ok().finish()
                })
            ));

    let req = test::TestRequest::with_uri("/test?id=28").to_request();
    test::block_on(app.call(req)).unwrap();
=======
fn test_query_implementation() {
    fn test_handler(query: ValidatedQuery<QueryParams>) -> HttpResponse {
        let reference = QueryParams { id: 28 };
        assert_eq!(query.as_ref(), &reference);
        assert_eq!(query.into_inner(), reference);
        HttpResponse::Ok().finish()
    }

    let mut app = test::init_service(
        App::new()
            .service(web::resource("/test").to(test_handler))
    );
    let req = test::TestRequest::with_uri("/test?id=28").to_request();
    let resp = test::block_on(app.call(req)).unwrap();
    assert_eq!(resp.status(), StatusCode::OK);
>>>>>>> b4a7439e
}<|MERGE_RESOLUTION|>--- conflicted
+++ resolved
@@ -51,7 +51,6 @@
 }
 
 #[test]
-<<<<<<< HEAD
 fn test_deref_validated_query() {
     let mut app = test::init_service(
         App::new()
@@ -64,7 +63,8 @@
 
     let req = test::TestRequest::with_uri("/test?id=28").to_request();
     test::block_on(app.call(req)).unwrap();
-=======
+}
+#[test]
 fn test_query_implementation() {
     fn test_handler(query: ValidatedQuery<QueryParams>) -> HttpResponse {
         let reference = QueryParams { id: 28 };
@@ -80,5 +80,4 @@
     let req = test::TestRequest::with_uri("/test?id=28").to_request();
     let resp = test::block_on(app.call(req)).unwrap();
     assert_eq!(resp.status(), StatusCode::OK);
->>>>>>> b4a7439e
 }